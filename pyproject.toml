--- conflicted
+++ resolved
@@ -22,11 +22,7 @@
 # Declare any run-time dependencies that should be installed with the package.
 dependencies = [
     "importlib-resources", # added to allow incorporation of `data` later on
-<<<<<<< HEAD
-    "numpy<2.0.0",
-=======
     "numpy<2.0.0", # DEV: pinning this, as leaving it unpinned causes errors when improting mbuild (deprecated numpy.vecdot function)
->>>>>>> d40bb3c3
     "scipy",
     "pandas",
     "rich",
